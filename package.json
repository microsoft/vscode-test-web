--- conflicted
+++ resolved
@@ -23,49 +23,22 @@
     "node": ">=16"
   },
   "dependencies": {
-<<<<<<< HEAD
-=======
     "@koa/router": "^12.0.1",
->>>>>>> 81145413
     "@koa/cors": "^4.0.0",
-    "@koa/router": "^12.0.0",
-    "@playwright/browser-chromium": "^1.38.1",
-    "gunzip-maybe": "^1.4.2",
-    "http-proxy-agent": "^7.0.0",
-    "https-proxy-agent": "^7.0.2",
     "koa": "^2.14.2",
     "koa-morgan": "^1.0.1",
     "koa-mount": "^4.0.0",
     "koa-static": "^5.0.0",
     "minimist": "^1.2.8",
-<<<<<<< HEAD
-    "playwright": "^1.38.1",
-=======
     "playwright": "^1.39.0",
     "@playwright/browser-chromium": "^1.39.0",
     "vscode-uri": "^3.0.8",
     "http-proxy-agent": "^7.0.0",
     "https-proxy-agent": "^7.0.2",
->>>>>>> 81145413
     "tar-fs": "^3.0.4",
-    "vscode-uri": "^3.0.7"
+    "gunzip-maybe": "^1.4.2"
   },
   "devDependencies": {
-<<<<<<< HEAD
-    "@types/gunzip-maybe": "^1.4.0",
-    "@types/koa": "^2.13.9",
-    "@types/koa__router": "^12.0.1",
-    "@types/koa-morgan": "^1.0.6",
-    "@types/koa-mount": "^4.0.3",
-    "@types/koa-static": "^4.0.2",
-    "@types/minimist": "^1.2.3",
-    "@types/node": "^20.8.4",
-    "@types/shell-quote": "^1.7.3",
-    "@types/tar-fs": "^2.0.2",
-    "@typescript-eslint/eslint-plugin": "^6.7.3",
-    "@typescript-eslint/parser": "^6.7.3",
-    "eslint": "^8.51.0",
-=======
     "@types/koa": "^2.13.10",
     "@types/koa-morgan": "^1.0.7",
     "@types/koa-mount": "^4.0.4",
@@ -78,7 +51,6 @@
     "@typescript-eslint/eslint-plugin": "^6.9.0",
     "@typescript-eslint/parser": "^6.9.0",
     "eslint": "^8.52.0",
->>>>>>> 81145413
     "eslint-plugin-header": "^3.1.1",
     "typescript": "^5.2.2"
   },
